﻿<Project Sdk="Microsoft.NET.Sdk">

  <PropertyGroup>
    <TargetFramework>net8.0</TargetFramework>
    <ImplicitUsings>enable</ImplicitUsings>
    <Nullable>enable</Nullable>
    <GenerateDocumentationFile>true</GenerateDocumentationFile>
    <DocumentationFile>bin\$(Configuration)\$(TargetFramework)\Aura.Core.xml</DocumentationFile>
    <NoWarn>$(NoWarn);1591</NoWarn>
    <!-- Enable code analyzers for disposal tracking -->
    <EnableNETAnalyzers>true</EnableNETAnalyzers>
    <AnalysisLevel>latest</AnalysisLevel>
    <EnforceCodeStyleInBuild>true</EnforceCodeStyleInBuild>
  </PropertyGroup>

  <!-- Enable CA1001 (Dispose types that own disposable fields) and CA2000 (Dispose objects before losing scope) -->
  <!-- Currently as warnings to track existing issues without breaking build -->
  <PropertyGroup>
    <WarningsNotAsErrors>$(WarningsNotAsErrors);CA1001;CA2000</WarningsNotAsErrors>
  </PropertyGroup>

  <ItemGroup>
    <PackageReference Include="CsvHelper" Version="33.0.1" />
    <PackageReference Include="DocumentFormat.OpenXml" Version="3.1.1" />
    <PackageReference Include="itext" Version="8.0.5" />
    <PackageReference Include="itext.bouncy-castle-adapter" Version="8.0.5" />
    <PackageReference Include="Microsoft.EntityFrameworkCore.Sqlite" Version="8.0.11" />
    <PackageReference Include="Microsoft.Extensions.Caching.Memory" Version="9.0.10" />
    <PackageReference Include="Microsoft.Extensions.Logging.Abstractions" Version="9.0.10" />
    <PackageReference Include="Microsoft.Extensions.Http" Version="9.0.10" />
<<<<<<< HEAD
    <PackageReference Include="Polly" Version="8.5.0" />
=======
    <PackageReference Include="System.Diagnostics.PerformanceCounter" Version="9.0.0" />
>>>>>>> 2894f7d4
    <PackageReference Include="System.Drawing.Common" Version="9.0.0" />
    <PackageReference Include="System.Management" Version="9.0.10" />
    <PackageReference Include="System.Security.Cryptography.ProtectedData" Version="9.0.0" />
  </ItemGroup>

  <ItemGroup>
    <None Update="Dependencies/components.json">
      <CopyToOutputDirectory>PreserveNewest</CopyToOutputDirectory>
    </None>
  </ItemGroup>

</Project>
<|MERGE_RESOLUTION|>--- conflicted
+++ resolved
@@ -1,47 +1,43 @@
-﻿<Project Sdk="Microsoft.NET.Sdk">
-
-  <PropertyGroup>
-    <TargetFramework>net8.0</TargetFramework>
-    <ImplicitUsings>enable</ImplicitUsings>
-    <Nullable>enable</Nullable>
-    <GenerateDocumentationFile>true</GenerateDocumentationFile>
-    <DocumentationFile>bin\$(Configuration)\$(TargetFramework)\Aura.Core.xml</DocumentationFile>
-    <NoWarn>$(NoWarn);1591</NoWarn>
-    <!-- Enable code analyzers for disposal tracking -->
-    <EnableNETAnalyzers>true</EnableNETAnalyzers>
-    <AnalysisLevel>latest</AnalysisLevel>
-    <EnforceCodeStyleInBuild>true</EnforceCodeStyleInBuild>
-  </PropertyGroup>
-
-  <!-- Enable CA1001 (Dispose types that own disposable fields) and CA2000 (Dispose objects before losing scope) -->
-  <!-- Currently as warnings to track existing issues without breaking build -->
-  <PropertyGroup>
-    <WarningsNotAsErrors>$(WarningsNotAsErrors);CA1001;CA2000</WarningsNotAsErrors>
-  </PropertyGroup>
-
-  <ItemGroup>
-    <PackageReference Include="CsvHelper" Version="33.0.1" />
-    <PackageReference Include="DocumentFormat.OpenXml" Version="3.1.1" />
-    <PackageReference Include="itext" Version="8.0.5" />
-    <PackageReference Include="itext.bouncy-castle-adapter" Version="8.0.5" />
-    <PackageReference Include="Microsoft.EntityFrameworkCore.Sqlite" Version="8.0.11" />
-    <PackageReference Include="Microsoft.Extensions.Caching.Memory" Version="9.0.10" />
-    <PackageReference Include="Microsoft.Extensions.Logging.Abstractions" Version="9.0.10" />
-    <PackageReference Include="Microsoft.Extensions.Http" Version="9.0.10" />
-<<<<<<< HEAD
-    <PackageReference Include="Polly" Version="8.5.0" />
-=======
-    <PackageReference Include="System.Diagnostics.PerformanceCounter" Version="9.0.0" />
->>>>>>> 2894f7d4
-    <PackageReference Include="System.Drawing.Common" Version="9.0.0" />
-    <PackageReference Include="System.Management" Version="9.0.10" />
-    <PackageReference Include="System.Security.Cryptography.ProtectedData" Version="9.0.0" />
-  </ItemGroup>
-
-  <ItemGroup>
-    <None Update="Dependencies/components.json">
-      <CopyToOutputDirectory>PreserveNewest</CopyToOutputDirectory>
-    </None>
-  </ItemGroup>
-
-</Project>
+﻿<Project Sdk="Microsoft.NET.Sdk">
+
+  <PropertyGroup>
+    <TargetFramework>net8.0</TargetFramework>
+    <ImplicitUsings>enable</ImplicitUsings>
+    <Nullable>enable</Nullable>
+    <GenerateDocumentationFile>true</GenerateDocumentationFile>
+    <DocumentationFile>bin\$(Configuration)\$(TargetFramework)\Aura.Core.xml</DocumentationFile>
+    <NoWarn>$(NoWarn);1591</NoWarn>
+    <!-- Enable code analyzers for disposal tracking -->
+    <EnableNETAnalyzers>true</EnableNETAnalyzers>
+    <AnalysisLevel>latest</AnalysisLevel>
+    <EnforceCodeStyleInBuild>true</EnforceCodeStyleInBuild>
+  </PropertyGroup>
+
+  <!-- Enable CA1001 (Dispose types that own disposable fields) and CA2000 (Dispose objects before losing scope) -->
+  <!-- Currently as warnings to track existing issues without breaking build -->
+  <PropertyGroup>
+    <WarningsNotAsErrors>$(WarningsNotAsErrors);CA1001;CA2000</WarningsNotAsErrors>
+  </PropertyGroup>
+
+  <ItemGroup>
+    <PackageReference Include="CsvHelper" Version="33.0.1" />
+    <PackageReference Include="DocumentFormat.OpenXml" Version="3.1.1" />
+    <PackageReference Include="itext" Version="8.0.5" />
+    <PackageReference Include="itext.bouncy-castle-adapter" Version="8.0.5" />
+    <PackageReference Include="Microsoft.EntityFrameworkCore.Sqlite" Version="8.0.11" />
+    <PackageReference Include="Microsoft.Extensions.Caching.Memory" Version="9.0.10" />
+    <PackageReference Include="Microsoft.Extensions.Logging.Abstractions" Version="9.0.10" />
+    <PackageReference Include="Microsoft.Extensions.Http" Version="9.0.10" />
+    <PackageReference Include="System.Diagnostics.PerformanceCounter" Version="9.0.0" />
+    <PackageReference Include="System.Drawing.Common" Version="9.0.0" />
+    <PackageReference Include="System.Management" Version="9.0.10" />
+    <PackageReference Include="System.Security.Cryptography.ProtectedData" Version="9.0.0" />
+  </ItemGroup>
+
+  <ItemGroup>
+    <None Update="Dependencies/components.json">
+      <CopyToOutputDirectory>PreserveNewest</CopyToOutputDirectory>
+    </None>
+  </ItemGroup>
+
+</Project>
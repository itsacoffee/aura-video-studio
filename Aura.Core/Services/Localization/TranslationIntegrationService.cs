using System;
using System.Collections.Generic;
using System.Linq;
using System.Threading;
using System.Threading.Tasks;
using Aura.Core.Captions;
using Aura.Core.Models;
using Aura.Core.Models.Audio;
using Aura.Core.Models.Localization;
using Aura.Core.Models.Voice;
using Aura.Core.Services.Audio;
using Aura.Core.Services.TTS;
using VoiceRegistry = Aura.Core.Services.Voice.VoiceProviderRegistry;
using Microsoft.Extensions.Logging;

namespace Aura.Core.Services.Localization;

/// <summary>
/// Integration service that connects translation with TTS/SSML pipeline
/// Handles translation → SSML → TTS → subtitle generation workflow
/// </summary>
public class TranslationIntegrationService
{
    private readonly ILogger<TranslationIntegrationService> _logger;
    private readonly TranslationService _translationService;
    private readonly SSMLPlannerService _ssmlPlannerService;
    private readonly CaptionBuilder _captionBuilder;
    private readonly SSMLSubtitleSynchronizer? _subtitleSynchronizer;
<<<<<<< HEAD
    private readonly VoiceRegistry? _voiceRegistry;
=======
    private readonly Voice.VoiceProviderRegistry? _voiceRegistry;
>>>>>>> 368fc81f

    public TranslationIntegrationService(
        ILogger<TranslationIntegrationService> logger,
        TranslationService translationService,
        SSMLPlannerService ssmlPlannerService,
        CaptionBuilder captionBuilder,
        SSMLSubtitleSynchronizer? subtitleSynchronizer = null,
<<<<<<< HEAD
        VoiceRegistry? voiceRegistry = null)
=======
        Voice.VoiceProviderRegistry? voiceRegistry = null)
>>>>>>> 368fc81f
    {
        _logger = logger;
        _translationService = translationService;
        _ssmlPlannerService = ssmlPlannerService;
        _captionBuilder = captionBuilder;
        _subtitleSynchronizer = subtitleSynchronizer;
        _voiceRegistry = voiceRegistry;
    }

    /// <summary>
    /// Translate script and generate SSML with timing alignment
    /// </summary>
    public async Task<TranslatedSSMLResult> TranslateAndPlanSSMLAsync(
        TranslateAndPlanSSMLRequest request,
        CancellationToken cancellationToken = default)
    {
        _logger.LogInformation(
            "Starting translation and SSML planning: {Source} → {Target}, Provider: {Provider}",
            request.SourceLanguage, request.TargetLanguage, request.TargetProvider);

        if (_voiceRegistry != null)
        {
            var voiceValidation = _voiceRegistry.ValidateVoice(
                request.TargetProvider.ToString(),
                request.TargetLanguage,
                request.VoiceSpec.VoiceName);

            if (!voiceValidation.IsValid)
            {
                _logger.LogWarning(
                    "Voice validation failed: {Error}. Using fallback.",
                    voiceValidation.ErrorMessage);
                
                if (voiceValidation.FallbackSuggestion != null)
                {
                    _logger.LogInformation(
                        "Fallback voice suggested: {Voice}",
                        voiceValidation.FallbackSuggestion.Name);
                }
            }
            else
            {
                _logger.LogInformation(
                    "Voice validated: {Voice} for {Language}/{Provider}",
                    voiceValidation.MatchedVoice?.Name, request.TargetLanguage, request.TargetProvider);
            }
        }

        var translationRequest = new TranslationRequest
        {
            SourceLanguage = request.SourceLanguage,
            TargetLanguage = request.TargetLanguage,
            ScriptLines = request.ScriptLines.ToList(),
            CulturalContext = request.CulturalContext,
            Options = request.TranslationOptions,
            Glossary = request.Glossary,
            AudienceProfileId = request.AudienceProfileId
        };

        var translationResult = await _translationService.TranslateAsync(
            translationRequest, cancellationToken);

        var translatedScriptLines = translationResult.TranslatedLines
            .Select(line => new ScriptLine(
                line.SceneIndex,
                line.TranslatedText,
                TimeSpan.FromSeconds(line.AdjustedStartSeconds),
                TimeSpan.FromSeconds(line.AdjustedDurationSeconds)))
            .ToList();

        var targetDurations = translationResult.TranslatedLines
            .ToDictionary(
                line => line.SceneIndex,
                line => line.AdjustedDurationSeconds);

        var ssmlRequest = new SSMLPlanningRequest
        {
            ScriptLines = translatedScriptLines,
            TargetProvider = request.TargetProvider,
            VoiceSpec = request.VoiceSpec,
            TargetDurations = targetDurations,
            DurationTolerance = request.DurationTolerance,
            MaxFittingIterations = request.MaxFittingIterations,
            EnableAggressiveAdjustments = request.EnableAggressiveAdjustments
        };

        var ssmlResult = await _ssmlPlannerService.PlanSSMLAsync(
            ssmlRequest, cancellationToken);

        var finalScriptLines = translatedScriptLines;
        SubtitleTimingSyncResult? timingSyncResult = null;

        if (_subtitleSynchronizer != null)
        {
            timingSyncResult = _subtitleSynchronizer.SynchronizeWithSSML(
                ssmlResult.Segments,
                translatedScriptLines,
                request.DurationTolerance);

            if (!timingSyncResult.IsValid)
            {
                _logger.LogWarning(
                    "Subtitle timing synchronization deviation {Deviation:P2} exceeds tolerance {Tolerance:P2}",
                    timingSyncResult.OverallDeviation, request.DurationTolerance);
            }
            else
            {
                _logger.LogInformation(
                    "Subtitle timing synchronized: {WithinTolerance}/{Total} segments within tolerance",
                    timingSyncResult.WithinToleranceCount, timingSyncResult.Adjustments.Count);
            }

            finalScriptLines = timingSyncResult.SynchronizedLines;
        }

        var subtitles = GenerateSubtitles(finalScriptLines, request.SubtitleFormat);

        return new TranslatedSSMLResult
        {
            Translation = translationResult,
            SSMLPlanning = ssmlResult,
            TranslatedScriptLines = finalScriptLines,
            Subtitles = subtitles,
            SubtitleFormat = request.SubtitleFormat,
            TimingSyncResult = timingSyncResult
        };
    }

    /// <summary>
    /// Generate subtitles from translated script lines
    /// </summary>
    private SubtitleOutput GenerateSubtitles(
        IEnumerable<ScriptLine> lines,
        SubtitleFormat format)
    {
        _logger.LogInformation("Generating {Format} subtitles", format);

        if (!_captionBuilder.ValidateTimecodes(lines, out var validationMessage))
        {
            _logger.LogWarning("Subtitle validation warning: {Message}", validationMessage);
        }

        var content = format switch
        {
            SubtitleFormat.SRT => _captionBuilder.GenerateSrt(lines),
            SubtitleFormat.VTT => _captionBuilder.GenerateVtt(lines),
            _ => throw new ArgumentException($"Unsupported subtitle format: {format}")
        };

        return new SubtitleOutput
        {
            Format = format,
            Content = content,
            LineCount = lines.Count()
        };
    }

    /// <summary>
    /// Get recommended voice for target language and provider
    /// </summary>
    public VoiceRecommendation GetRecommendedVoice(
        string targetLanguage,
        VoiceProvider provider,
        string? preferredGender = null,
        string? preferredStyle = null)
    {
        var language = LanguageRegistry.GetLanguage(targetLanguage);
        if (language == null)
        {
            throw new ArgumentException($"Unsupported language: {targetLanguage}");
        }

        _logger.LogInformation(
            "Getting voice recommendation for {Language} with {Provider}",
            targetLanguage, provider);

        var recommendedVoices = provider switch
        {
            VoiceProvider.ElevenLabs => GetElevenLabsVoices(targetLanguage, preferredGender, preferredStyle),
            VoiceProvider.PlayHT => GetPlayHTVoices(targetLanguage, preferredGender, preferredStyle),
            VoiceProvider.WindowsSAPI => GetWindowsSAPIVoices(targetLanguage),
            VoiceProvider.Piper => GetPiperVoices(targetLanguage),
            _ => new List<RecommendedVoice>()
        };

        return new VoiceRecommendation
        {
            TargetLanguage = targetLanguage,
            Provider = provider,
            IsRTL = language.IsRightToLeft,
            RecommendedVoices = recommendedVoices
        };
    }

    private List<RecommendedVoice> GetElevenLabsVoices(
        string language,
        string? gender,
        string? style)
    {
        var voices = new List<RecommendedVoice>();

        var baseLanguage = ExtractBaseLanguageCode(language);
        
        var languageMap = new Dictionary<string, List<(string Name, string Gender, string Style)>>
        {
            ["es"] = new()
            {
                ("Diego", "Male", "Professional"),
                ("Sofia", "Female", "Warm"),
                ("Matias", "Male", "Conversational")
            },
            ["fr"] = new()
            {
                ("Antoine", "Male", "Professional"),
                ("Charlotte", "Female", "Elegant"),
                ("Thomas", "Male", "Friendly")
            },
            ["de"] = new()
            {
                ("Hans", "Male", "Authoritative"),
                ("Greta", "Female", "Professional"),
                ("Klaus", "Male", "Conversational")
            },
            ["ja"] = new()
            {
                ("Akira", "Male", "Professional"),
                ("Sakura", "Female", "Gentle"),
                ("Takeshi", "Male", "Dynamic")
            },
            ["zh"] = new()
            {
                ("Li Wei", "Male", "Professional"),
                ("Mei Lin", "Female", "Warm"),
                ("Zhang Ming", "Male", "Authoritative")
            },
            ["ar"] = new()
            {
                ("Ahmed", "Male", "Professional"),
                ("Fatima", "Female", "Warm"),
                ("Omar", "Male", "Authoritative")
            }
        };

        if (languageMap.TryGetValue(baseLanguage, out var languageVoices))
        {
            voices.AddRange(languageVoices.Select(v => new RecommendedVoice
            {
                VoiceName = v.Name,
                Gender = v.Gender,
                Style = v.Style,
                Quality = "Premium"
            }));
        }

        return voices;
    }

    private List<RecommendedVoice> GetPlayHTVoices(
        string language,
        string? gender,
        string? style)
    {
        return new List<RecommendedVoice>
        {
            new() { VoiceName = "PlayHT Auto", Gender = "Neutral", Style = "Adaptive", Quality = "Premium" }
        };
    }

    private List<RecommendedVoice> GetWindowsSAPIVoices(string language)
    {
        return new List<RecommendedVoice>
        {
            new() { VoiceName = "Microsoft Voice", Gender = "Neutral", Style = "Standard", Quality = "Free" }
        };
    }

    private List<RecommendedVoice> GetPiperVoices(string language)
    {
        return new List<RecommendedVoice>
        {
            new() { VoiceName = "Piper Default", Gender = "Neutral", Style = "Neural", Quality = "Free" }
        };
    }

    private static string ExtractBaseLanguageCode(string languageCode)
    {
        if (string.IsNullOrEmpty(languageCode))
        {
            return "en";
        }

        var hyphenIndex = languageCode.IndexOf('-');
        return hyphenIndex >= 0 ? languageCode.Substring(0, hyphenIndex) : languageCode;
    }
}

/// <summary>
/// Request for translation and SSML planning
/// </summary>
public record TranslateAndPlanSSMLRequest
{
    public required string SourceLanguage { get; init; }
    public required string TargetLanguage { get; init; }
    public required IReadOnlyList<ScriptLine> ScriptLines { get; init; }
    public required VoiceProvider TargetProvider { get; init; }
    public required VoiceSpec VoiceSpec { get; init; }
    public CulturalContext? CulturalContext { get; init; }
    public TranslationOptions TranslationOptions { get; init; } = new();
    public Dictionary<string, string> Glossary { get; init; } = new();
    public string? AudienceProfileId { get; init; }
    public double DurationTolerance { get; init; } = 0.02;
    public int MaxFittingIterations { get; init; } = 10;
    public bool EnableAggressiveAdjustments { get; init; } = false;
    public SubtitleFormat SubtitleFormat { get; init; } = SubtitleFormat.SRT;
}

/// <summary>
/// Result of translation and SSML planning
/// </summary>
public record TranslatedSSMLResult
{
    public required TranslationResult Translation { get; init; }
    public required SSMLPlanningResult SSMLPlanning { get; init; }
    public required IReadOnlyList<ScriptLine> TranslatedScriptLines { get; init; }
    public required SubtitleOutput Subtitles { get; init; }
    public SubtitleFormat SubtitleFormat { get; init; }
    public SubtitleTimingSyncResult? TimingSyncResult { get; init; }
}

/// <summary>
/// Subtitle format
/// </summary>
public enum SubtitleFormat
{
    SRT,
    VTT
}

/// <summary>
/// Subtitle output
/// </summary>
public record SubtitleOutput
{
    public required SubtitleFormat Format { get; init; }
    public required string Content { get; init; }
    public int LineCount { get; init; }
}

/// <summary>
/// Voice recommendation for target language
/// </summary>
public record VoiceRecommendation
{
    public required string TargetLanguage { get; init; }
    public required VoiceProvider Provider { get; init; }
    public bool IsRTL { get; init; }
    public List<RecommendedVoice> RecommendedVoices { get; init; } = new();
}

/// <summary>
/// Recommended voice option
/// </summary>
public record RecommendedVoice
{
    public required string VoiceName { get; init; }
    public required string Gender { get; init; }
    public required string Style { get; init; }
    public required string Quality { get; init; }
}<|MERGE_RESOLUTION|>--- conflicted
+++ resolved
@@ -26,11 +26,7 @@
     private readonly SSMLPlannerService _ssmlPlannerService;
     private readonly CaptionBuilder _captionBuilder;
     private readonly SSMLSubtitleSynchronizer? _subtitleSynchronizer;
-<<<<<<< HEAD
-    private readonly VoiceRegistry? _voiceRegistry;
-=======
     private readonly Voice.VoiceProviderRegistry? _voiceRegistry;
->>>>>>> 368fc81f
 
     public TranslationIntegrationService(
         ILogger<TranslationIntegrationService> logger,
@@ -38,11 +34,7 @@
         SSMLPlannerService ssmlPlannerService,
         CaptionBuilder captionBuilder,
         SSMLSubtitleSynchronizer? subtitleSynchronizer = null,
-<<<<<<< HEAD
-        VoiceRegistry? voiceRegistry = null)
-=======
         Voice.VoiceProviderRegistry? voiceRegistry = null)
->>>>>>> 368fc81f
     {
         _logger = logger;
         _translationService = translationService;

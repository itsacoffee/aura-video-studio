import { useState } from 'react';
import {
  makeStyles,
  tokens,
  Title1,
  Title2,
  Title3,
  Text,
  Button,
  Input,
  Dropdown,
  Option,
  Slider,
  Card,
  Field,
  Spinner,
  Badge,
} from '@fluentui/react-components';
<<<<<<< HEAD
import { Play24Regular, Lightbulb24Regular, Checkmark24Regular } from '@fluentui/react-icons';
import type { Brief, PlanSpec, PlannerRecommendations } from '../types';
=======
import { Play24Regular } from '@fluentui/react-icons';
import type { Brief, PlanSpec } from '../types';
import { normalizeEnumsForApi, validateAndWarnEnums } from '../utils/enumNormalizer';
>>>>>>> 169d5856

const useStyles = makeStyles({
  container: {
    maxWidth: '800px',
    margin: '0 auto',
  },
  header: {
    marginBottom: tokens.spacingVerticalXXL,
    display: 'flex',
    flexDirection: 'column',
    gap: tokens.spacingVerticalS,
  },
  subtitle: {
    color: tokens.colorNeutralForeground3,
  },
  form: {
    display: 'flex',
    flexDirection: 'column',
    gap: tokens.spacingVerticalL,
  },
  section: {
    padding: tokens.spacingVerticalXL,
  },
  actions: {
    display: 'flex',
    gap: tokens.spacingHorizontalM,
    justifyContent: 'flex-end',
    marginTop: tokens.spacingVerticalXL,
  },
  fieldGroup: {
    display: 'flex',
    flexDirection: 'column',
    gap: tokens.spacingVerticalL,
  },
});

export function CreatePage() {
  const styles = useStyles();
  const [currentStep, setCurrentStep] = useState(1);
  const [brief, setBrief] = useState<Partial<Brief>>({
    topic: '',
    audience: 'General',
    goal: 'Inform',
    tone: 'Informative',
    language: 'en-US',
    aspect: 'Widescreen16x9',
  });

  const [planSpec, setPlanSpec] = useState<Partial<PlanSpec>>({
    targetDurationMinutes: 3.0,
    pacing: 'Conversational',
    density: 'Balanced',
    style: 'Standard',
  });

  const [generating, setGenerating] = useState(false);
  const [loadingRecommendations, setLoadingRecommendations] = useState(false);
  const [recommendations, setRecommendations] = useState<PlannerRecommendations | null>(null);
  const [showRecommendations, setShowRecommendations] = useState(false);

  const handleGetRecommendations = async () => {
    setLoadingRecommendations(true);
    try {
      const response = await fetch('/api/planner/recommendations', {
        method: 'POST',
        headers: { 'Content-Type': 'application/json' },
        body: JSON.stringify({
          topic: brief.topic,
          audience: brief.audience,
          goal: brief.goal,
          tone: brief.tone,
          language: brief.language,
          aspect: brief.aspect,
          targetDurationMinutes: planSpec.targetDurationMinutes,
          pacing: planSpec.pacing,
          density: planSpec.density,
          style: planSpec.style,
        }),
      });

      if (response.ok) {
        const data = await response.json();
        setRecommendations(data.recommendations);
        setShowRecommendations(true);
      } else {
        alert('Failed to get recommendations');
      }
    } catch (error) {
      console.error('Error getting recommendations:', error);
      alert('Error getting recommendations');
    } finally {
      setLoadingRecommendations(false);
    }
  };

  const applyAllRecommendations = () => {
    if (!recommendations) return;
    // Apply recommendations that map to planSpec
    // For now, we can extend this to apply all fields
    alert('Recommendations applied! (Extended fields not yet in planSpec)');
  };

  const handleGenerate = async () => {
    setGenerating(true);
    try {
      // Validate and warn about legacy enum values
      validateAndWarnEnums(brief, planSpec);
      
      // Normalize enums to canonical values before sending to API
      const { brief: normalizedBrief, planSpec: normalizedPlanSpec } = normalizeEnumsForApi(brief, planSpec);
      
      // Call API to generate video
      const response = await fetch('/api/script', {
        method: 'POST',
        headers: { 'Content-Type': 'application/json' },
        body: JSON.stringify({
          topic: normalizedBrief.topic,
          audience: normalizedBrief.audience,
          goal: normalizedBrief.goal,
          tone: normalizedBrief.tone,
          language: normalizedBrief.language,
          aspect: normalizedBrief.aspect,
          targetDurationMinutes: normalizedPlanSpec.targetDurationMinutes,
          pacing: normalizedPlanSpec.pacing,
          density: normalizedPlanSpec.density,
          style: normalizedPlanSpec.style,
        }),
      });

      if (response.ok) {
        const data = await response.json();
        console.log('Script generated:', data);
        alert('Script generated successfully! Check console for details.');
      } else {
        alert('Failed to generate script');
      }
    } catch (error) {
      console.error('Error generating script:', error);
      alert('Error generating script');
    } finally {
      setGenerating(false);
    }
  };

  return (
    <div className={styles.container}>
      <div className={styles.header}>
        <Title1>Create Video</Title1>
        <Text className={styles.subtitle}>Step {currentStep} of 3</Text>
      </div>

      <div className={styles.form}>
        {currentStep === 1 && (
          <Card className={styles.section}>
            <Title2>Brief</Title2>
            <Text size={200} style={{ marginBottom: tokens.spacingVerticalL }}>
              Define the core details of your video
            </Text>
            <div className={styles.fieldGroup}>
              <Field label="Topic" required hint="What is your video about?">
                <Input
                  value={brief.topic}
                  onChange={(_, data) => setBrief({ ...brief, topic: data.value })}
                  placeholder="Enter your video topic"
                />
              </Field>

              <Field label="Audience" hint="Who is this video for?">
                <Dropdown
                  value={brief.audience}
                  onOptionSelect={(_, data) => setBrief({ ...brief, audience: data.optionText })}
                >
                  <Option>General</Option>
                  <Option>Beginners</Option>
                  <Option>Advanced</Option>
                  <Option>Professionals</Option>
                </Dropdown>
              </Field>

              <Field label="Tone" hint="What style should the video have?">
                <Dropdown
                  value={brief.tone}
                  onOptionSelect={(_, data) => setBrief({ ...brief, tone: data.optionText })}
                >
                  <Option>Informative</Option>
                  <Option>Casual</Option>
                  <Option>Professional</Option>
                  <Option>Energetic</Option>
                </Dropdown>
              </Field>

              <Field label="Aspect Ratio" hint="Video dimensions">
                <Dropdown
                  value={brief.aspect}
                  onOptionSelect={(_, data) => setBrief({ ...brief, aspect: data.optionValue as any })}
                >
                  <Option value="Widescreen16x9">16:9 Widescreen</Option>
                  <Option value="Vertical9x16">9:16 Vertical</Option>
                  <Option value="Square1x1">1:1 Square</Option>
                </Dropdown>
              </Field>
            </div>
          </Card>
        )}

        {currentStep === 2 && (
          <>
            <Card className={styles.section}>
              <Title2>Length and Pacing</Title2>
              <Text size={200} style={{ marginBottom: tokens.spacingVerticalL }}>
                Configure the duration and pacing of your video
              </Text>
              <div className={styles.fieldGroup}>
                <Field label={`Duration: ${planSpec.targetDurationMinutes} minutes`} hint="How long should the video be?">
                  <Slider
                    min={0.5}
                    max={20}
                    step={0.5}
                    value={planSpec.targetDurationMinutes}
                    onChange={(_, data) =>
                      setPlanSpec({ ...planSpec, targetDurationMinutes: data.value })
                    }
                  />
                </Field>

                <Field label="Pacing" hint="How fast should the narration be?">
                  <Dropdown
                    value={planSpec.pacing}
                    onOptionSelect={(_, data) => setPlanSpec({ ...planSpec, pacing: data.optionText as any })}
                  >
                    <Option>Chill</Option>
                    <Option>Conversational</Option>
                    <Option>Fast</Option>
                  </Dropdown>
                </Field>

                <Field label="Density" hint="How much content per minute?">
                  <Dropdown
                    value={planSpec.density}
                    onOptionSelect={(_, data) => setPlanSpec({ ...planSpec, density: data.optionText as any })}
                  >
                    <Option>Sparse</Option>
                    <Option>Balanced</Option>
                    <Option>Dense</Option>
                  </Dropdown>
                </Field>

                <div style={{ marginTop: tokens.spacingVerticalL }}>
                  <Button
                    appearance="secondary"
                    icon={<Lightbulb24Regular />}
                    onClick={handleGetRecommendations}
                    disabled={loadingRecommendations || !brief.topic}
                  >
                    {loadingRecommendations ? (
                      <>
                        <Spinner size="tiny" /> Getting Recommendations...
                      </>
                    ) : (
                      'Get Recommendations'
                    )}
                  </Button>
                </div>
              </div>
            </Card>

            {showRecommendations && recommendations && (
              <Card className={styles.section} style={{ backgroundColor: tokens.colorNeutralBackground2 }}>
                <div style={{ display: 'flex', justifyContent: 'space-between', alignItems: 'center', marginBottom: tokens.spacingVerticalM }}>
                  <Title3>AI Recommendations</Title3>
                  <Button
                    appearance="primary"
                    icon={<Checkmark24Regular />}
                    onClick={applyAllRecommendations}
                  >
                    Apply All
                  </Button>
                </div>

                <div style={{ display: 'flex', flexDirection: 'column', gap: tokens.spacingVerticalL }}>
                  <div>
                    <Text weight="semibold">Scene Count:</Text>{' '}
                    <Badge appearance="tint" color="informative">{recommendations.sceneCount} scenes</Badge>
                  </div>

                  <div>
                    <Text weight="semibold">Shots per Scene:</Text>{' '}
                    <Badge appearance="tint" color="informative">{recommendations.shotsPerScene} shots</Badge>
                  </div>

                  <div>
                    <Text weight="semibold">B-Roll:</Text>{' '}
                    <Badge appearance="tint" color="informative">{recommendations.bRollPercentage}%</Badge>
                  </div>

                  <div>
                    <Text weight="semibold">Overlay Density:</Text>{' '}
                    <Badge appearance="tint" color="informative">{recommendations.overlayDensity} overlays/scene</Badge>
                  </div>

                  <div>
                    <Text weight="semibold">Reading Level:</Text>{' '}
                    <Badge appearance="tint" color="informative">Grade {recommendations.readingLevel}</Badge>
                  </div>

                  <div>
                    <Text weight="semibold">Voice:</Text>{' '}
                    <Text>Rate: {recommendations.voice.rate}x, Pitch: {recommendations.voice.pitch}x, Style: {recommendations.voice.style}</Text>
                  </div>

                  <div>
                    <Text weight="semibold">Music:</Text>{' '}
                    <Text>{recommendations.music.genre} - {recommendations.music.tempo}</Text>
                  </div>

                  <div>
                    <Text weight="semibold">Captions:</Text>{' '}
                    <Text>{recommendations.captions.position}, {recommendations.captions.fontSize}</Text>
                  </div>

                  <div>
                    <Text weight="semibold">SEO Title:</Text>{' '}
                    <Text>{recommendations.seo.title}</Text>
                  </div>

                  <div>
                    <Text weight="semibold">Tags:</Text>{' '}
                    <Text>{recommendations.seo.tags.join(', ')}</Text>
                  </div>

                  <div>
                    <Text weight="semibold">Thumbnail Prompt:</Text>
                    <div style={{ 
                      marginTop: tokens.spacingVerticalXS, 
                      padding: tokens.spacingVerticalM,
                      backgroundColor: tokens.colorNeutralBackground1,
                      borderRadius: tokens.borderRadiusMedium
                    }}>
                      <Text size={200}>{recommendations.thumbnailPrompt}</Text>
                    </div>
                  </div>

                  <div>
                    <Text weight="semibold">Outline:</Text>
                    <div style={{ 
                      marginTop: tokens.spacingVerticalXS, 
                      padding: tokens.spacingVerticalM,
                      backgroundColor: tokens.colorNeutralBackground1,
                      borderRadius: tokens.borderRadiusMedium,
                      whiteSpace: 'pre-wrap'
                    }}>
                      <Text size={200} style={{ fontFamily: 'monospace' }}>{recommendations.outline}</Text>
                    </div>
                  </div>
                </div>
              </Card>
            )}
          </>
        )}

        {currentStep === 3 && (
          <Card className={styles.section}>
            <Title2>Confirm</Title2>
            <Text size={200} style={{ marginBottom: tokens.spacingVerticalL }}>
              Review your settings and generate your video
            </Text>
            <div style={{ marginTop: tokens.spacingVerticalL, display: 'flex', flexDirection: 'column', gap: tokens.spacingVerticalM }}>
              <div>
                <Text weight="semibold">Topic:</Text> <Text>{brief.topic}</Text>
              </div>
              <div>
                <Text weight="semibold">Audience:</Text> <Text>{brief.audience}</Text>
              </div>
              <div>
                <Text weight="semibold">Duration:</Text> <Text>{planSpec.targetDurationMinutes} minutes</Text>
              </div>
              <div>
                <Text weight="semibold">Pacing:</Text> <Text>{planSpec.pacing}</Text>
              </div>
              <div>
                <Text weight="semibold">Density:</Text> <Text>{planSpec.density}</Text>
              </div>
              <div>
                <Text weight="semibold">Aspect:</Text> <Text>{brief.aspect}</Text>
              </div>
            </div>
          </Card>
        )}

        <div className={styles.actions}>
          {currentStep > 1 && (
            <Button onClick={() => setCurrentStep(currentStep - 1)}>
              Previous
            </Button>
          )}
          {currentStep < 3 ? (
            <Button 
              appearance="primary" 
              onClick={() => setCurrentStep(currentStep + 1)}
              disabled={currentStep === 1 && !brief.topic}
            >
              Next
            </Button>
          ) : (
            <Button
              appearance="primary"
              icon={<Play24Regular />}
              onClick={handleGenerate}
              disabled={generating}
            >
              {generating ? 'Generating...' : 'Generate Video'}
            </Button>
          )}
        </div>
      </div>
    </div>
  );
}<|MERGE_RESOLUTION|>--- conflicted
+++ resolved
@@ -16,14 +16,11 @@
   Spinner,
   Badge,
 } from '@fluentui/react-components';
-<<<<<<< HEAD
 import { Play24Regular, Lightbulb24Regular, Checkmark24Regular } from '@fluentui/react-icons';
 import type { Brief, PlanSpec, PlannerRecommendations } from '../types';
-=======
 import { Play24Regular } from '@fluentui/react-icons';
 import type { Brief, PlanSpec } from '../types';
 import { normalizeEnumsForApi, validateAndWarnEnums } from '../utils/enumNormalizer';
->>>>>>> 169d5856
 
 const useStyles = makeStyles({
   container: {
